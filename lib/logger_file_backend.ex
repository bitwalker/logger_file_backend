--- conflicted
+++ resolved
@@ -54,12 +54,7 @@
   end
 
   defp log_event(level, msg, ts, md, %{path: path, io_device: io_device, inode: inode} = state) when is_binary(path) do
-<<<<<<< HEAD
-    if !is_nil(inode) and inode == inode(format_path(path, ts)) do
-      IO.write(io_device, format_event(level, msg, ts, md, state))
-      {:ok, state}
-=======
-    if !is_nil(inode) and inode == get_inode(path) do
+    if !is_nil(inode) and inode == get_inode(format_path(path, ts)) do
       output = format_event(level, msg, ts, md, state)
       try do
         IO.write(io_device, output)
@@ -74,7 +69,6 @@
               {:ok, %{state | io_device: nil, inode: nil}}
           end
       end
->>>>>>> 3131daa3
     else
       File.close(io_device)
       log_event(level, msg, ts, md, %{state | io_device: nil, inode: nil})
@@ -111,7 +105,6 @@
   end
 
 
-<<<<<<< HEAD
   defp format_path(path_format, {{year, month, day} = date, {hour, min, sec, _} = time}) do
     # from https://github.com/SkAZi/logger_file_backend/blob/master/lib/backends/file.ex#L103
     data = %{
@@ -143,10 +136,7 @@
   defp output(any, _), do: any
 
 
-  defp inode(path) do
-=======
   defp get_inode(path) do
->>>>>>> 3131daa3
     case File.stat(path) do
       {:ok, %File.Stat{inode: inode}} -> inode
       {:error, _} -> nil
